--- conflicted
+++ resolved
@@ -4,11 +4,7 @@
 python setup.py build_ext --inplace
 
 
-<<<<<<< HEAD
 Copyright 2014-2017, Mario Mulansky <mario.mulansky@gmx.net>
-=======
-Copyright 2014-2016, Mario Mulansky <mario.mulansky@gmx.net>
->>>>>>> 1db8afcf
 
 Distributed under the BSD License
 
@@ -76,11 +72,7 @@
 setup(
     name='pyspike',
     packages=find_packages(exclude=['doc']),
-<<<<<<< HEAD
     version='0.5.3',
-=======
-    version='0.5.1',
->>>>>>> 1db8afcf
     cmdclass=cmdclass,
     ext_modules=ext_modules,
     include_dirs=[numpy_include()],
